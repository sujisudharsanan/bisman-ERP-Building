--- conflicted
+++ resolved
@@ -1,8 +1,6 @@
 node_modules/
-<<<<<<< HEAD
 logs/
 temp/
-.env*
 coverage/
 *.log
 .next/
@@ -10,14 +8,10 @@
 artifacts/
 .DS_Store
 .npm-cache/
+.vscode/
+debug-artifacts/
 my-frontend/debug-artifacts/
 my-frontend/screenshots/
-=======
-.vscode/
-*.log
-debug-artifacts/
-
-.npm-cache
 
 # Ignore build artifacts
 dist/
@@ -30,7 +24,8 @@
 # Deployment secrets (NEVER commit these!)
 deployment-secrets.txt
 *-secrets.txt
+
+# Environment files (keep examples only)
 *.env
 .env*
-!.env.example
->>>>>>> b7b023a8
+!.env.example